--- conflicted
+++ resolved
@@ -263,12 +263,8 @@
 
 ### Microsoft Azure*
 
-<<<<<<< HEAD
 If you'd like to know how you can take advantage of more advanced build system provided by [Microsoft Azure Cloud](https://azure.microsoft.com/), please check out the Azure guide [here](./azure.md). Following the steps in the guide you can build a Docker container and push it into Azure Container Registry to make it available online.
 
 ## Related Reference Implementations
 
 [Machine Operator Monitor CPP]https://github.com/intel-iot-devkit/machine-operator-monitor-cpp
-=======
-To take advantage of a more advanced build system provided by [Microsoft Azure Cloud](https://azure.microsoft.com/), see the Azure guide [here](./azure.md). Following the steps in the guide to build a Docker container and push it into Azure Container Registry to make it available online.
->>>>>>> 5d3e17d8
